--- conflicted
+++ resolved
@@ -8,13 +8,8 @@
 description = "ccflow is a collection of tools for workflow configuration, orchestration, and dependency injection"
 readme = "README.md"
 license = { text = "Apache-2.0" }
-<<<<<<< HEAD
 version = "0.7.0"
-requires-python = ">=3.9"
-=======
-version = "0.6.10"
 requires-python = ">=3.10"
->>>>>>> c79b9d01
 keywords = [
     "configuration",
     "flow",
