"""This module defines the "Callable Model" framework.

This framework helps define fairly generic calculations with strongly typed,
validated components that can be combined together (as well as registered and
configured using the tools in ccflow module)

In addition to the CallableModelBase class, we define the Flow decorator, which allows us to inject additional
functionality, and the Evaluator interface, which lets us control how the models are evaluated.

This module is particularly large, but hard to break up due to the interdependence between the components,
which all need to be defined together so that pydantic (especially V1) can resolve all the forward references.
"""

import abc
import logging
from functools import lru_cache, wraps
from inspect import Signature, isclass, signature
from typing import Any, ClassVar, Dict, Generic, List, Optional, Tuple, Type, TypeVar

from pydantic import BaseModel as PydanticBaseModel, ConfigDict, Field, InstanceOf, PrivateAttr, TypeAdapter, field_validator, model_validator
from typing_extensions import override

from .base import (
    BaseModel,
    ContextBase,
    ContextType,  # noqa: F401
    ResultBase,
    ResultType,
)
from .validators import str_to_log_level

__all__ = (
    "GraphDepType",
    "GraphDepList",
    "MetaData",
    "CallableModel",
    "CallableModelType",
    "CallableModelGenericType",
    "Flow",
    "FlowOptions",
    "FlowOptionsDeps",
    "FlowOptionsOverride",
    "ModelEvaluationContext",
    "EvaluatorBase",
    "Evaluator",
    "WrapperModel",
)

log = logging.getLogger(__name__)


# *****************************************************************************
# Base CallableModel definitions, before introducing the Flow decorator or
# any evaluators
# *****************************************************************************


@lru_cache
def _cached_signature(fn):
    return signature(fn)


class MetaData(BaseModel):
    """Class to represent metadata for all callable models"""

    name: str = ""
    description: str = Field("", repr=False)
    options: Optional["FlowOptions"] = Field(None, exclude=True, repr=False)  # noqa F405


class _CallableModel(BaseModel, abc.ABC):
    """Generic base class for Callable Models.

    The purpose of this class is to provide type definitions of context_type and return_type.
    """

    model_config = ConfigDict(
        ignored_types=(property,),
        # Whether to validate that the decorator has been applied to __call__
        validate_decorator=True,
    )
    meta: MetaData = Field(default_factory=MetaData)

    @model_validator(mode="after")
    def _check_decorator(self):
        call = self.__call__
        if self.model_config["validate_decorator"] and not hasattr(call, "__wrapped__") and getattr(call, "__name__", "") != "Flow.call":
            raise ValueError("__call__ function of CallableModel must be wrapped with the Flow.call decorator")

        if (
            self.model_config["validate_decorator"]
            and not hasattr(self.__deps__, "__wrapped__")
            and getattr(self.__deps__, "__name__", "") != "Flow.deps"
        ):
            raise ValueError("__deps__ function of CallableModel must be wrapped with the Flow.deps decorator")
        return self

    @model_validator(mode="after")
    def _check_signature(self):
        sig_call = _cached_signature(self.__class__.__call__)
        if len(sig_call.parameters) != 2 or "context" not in sig_call.parameters:  # ("self", "context")
            raise ValueError("__call__ method must take a single argument, named 'context'")

        sig_deps = _cached_signature(self.__class__.__deps__)
        if len(sig_deps.parameters) != 2 or "context" not in sig_deps.parameters:
            raise ValueError("__deps__ method must take a single argument, named 'context'")

        if self.__class__.__deps__ is not CallableModel.__deps__:
<<<<<<< HEAD
            type_call_arg = signature(self.__call__).parameters["context"].annotation
            type_deps_arg = signature(self.__deps__).parameters["context"].annotation
=======
            type_call_arg = _cached_signature(self.__class__.__call__).parameters["context"].annotation
            type_deps_arg = _cached_signature(self.__class__.__deps__).parameters["context"].annotation
            err_msg_type_mismatch = (
                f"The type of the context accepted by __deps__ {type_deps_arg} " f"must match that accepted by __call__ {type_call_arg}!"
            )
>>>>>>> a07bb2f8
            if type_call_arg is not type_deps_arg:
                err_msg_type_mismatch = (
                    f"The type of the context accepted by __deps__ {type_deps_arg} " f"must match that accepted by __call__ {type_call_arg}!"
                )
                raise ValueError(err_msg_type_mismatch)

        return self

    @property
    def context_type(self) -> Type[ContextType]:
        """Return the context type for the model.

        By default, it reads the value from the function signature (if a concrete value is provided),
        otherwise the implementation needs to be overridden.
        """
        typ = _cached_signature(self.__class__.__call__).parameters["context"].annotation
        if typ is Signature.empty:
            raise TypeError("Must either define a type annotation for context on __call__ or implement 'context_type'")
        if not issubclass(typ, ContextBase):
            raise TypeError("Context type declared in signature of __call__ must be a subclass of ContextBase")

        return typ

    @property
    def result_type(self) -> Type[ResultType]:
        """Return the result type for the model.

        By default, it reads the value from the function signature (if a concrete value is provided),
        otherwise the implementation needs to be overridden.
        """
        typ = _cached_signature(self.__class__.__call__).return_annotation
        if typ is Signature.empty:
            raise TypeError("Must either define a return type annotation on __call__ or implement 'result_type'")
        if not issubclass(typ, ResultBase):
            raise TypeError("Return type declared in signature of __call__ must be a subclass of ResultBase (i.e. GenericResult)")
        return typ

    @abc.abstractmethod
    def __call__(self, context: ContextType) -> ResultType:
        """This method produces the result. Implementations should be decorated with Flow.call."""

    @abc.abstractmethod
    def __deps__(
        self,
        context: ContextType,
    ) -> "GraphDepList":
        """
        Overwrite this method to specify dependencies of this `CallableModel` that can then be used for parallelization
        of the implicit `CallableModel` graph. The 'call graph' of a `CallableModel` is implicitly defined by the calls
        made in the `__call__` function of a `CallableModel` to other `CallableModel`s. Since these dependencies can
        only be discovered at runtime, it is given as an option to the user that they specify a `CallableModel`s
        upstream dependencies in this function.

        Implementations should be decorated with Flow.call.
        """


CallableModelType = TypeVar("CallableModelType", bound=_CallableModel)

# Since we only want to check the types, not revalidate the models, we use InstanceOf here
GraphDepType = Tuple[InstanceOf[_CallableModel], List[InstanceOf[ContextBase]]]  # noqa: F405
GraphDepList = List[GraphDepType]

# *****************************************************************************
# Define the "Flow" framework, including the decorator and its options
# *****************************************************************************


@lru_cache
def _get_logging_evaluator(log_level):
    from .evaluators import LoggingEvaluator  # Import locally to prevent circular dependency

    return LoggingEvaluator(log_level=log_level)


class FlowOptions(BaseModel):
    """Options for Flow evaluation.

    This class is typically used by exporting it to a dict with exclude_unset=True, such that only fields that have been
    explicitly passed by the user will be used for overriding. This allows default behavior to be separately defined
    (i.e. by an evaluator) if the user has not explicitly specified a field.
    """

    log_level: int = Field(
        logging.DEBUG,
        description="If no 'evaluator' is set, will use a LoggingEvaluator with this log level",
    )
    verbose: bool = Field(
        True,
        description="Whether to use verbose logging",
    )
    validate_result: bool = Field(
        True,
        description="Whether to validate the result to the model's result_type before returning",
    )
    volatile: bool = Field(
        False,
        description="Whether this function is volatile (i.e. always returns a different value), and hence should always be excluded from caching",
    )
    cacheable: bool = Field(
        False, description="Whether the model results should be cached if possible. This is False by default so that caching is opt-in"
    )
    evaluator: Optional["EvaluatorBase"] = Field(None, description="A hook to set a custom evaluator")
    _deps: bool = PrivateAttr(False)
    _parse_log_level = field_validator("log_level", mode="before")(str_to_log_level)

    def get_options(self, model: CallableModelType):
        """Gets the options with overrides applied."""
        return FlowOptionsOverride.get_options(model, self)

    def get_evaluator(self, model: CallableModelType) -> "EvaluatorBase":
        """Gets the implementation of the evaluator."""
        # We need to make sure this gets called from inside each wrapper,
        # otherwise, global changes to Flow.options will not be picked up.
        options = FlowOptionsOverride.get_options(model, self)
        if options.evaluator:
            return options.evaluator

        return _get_logging_evaluator(log_level=options.log_level)

    def __call__(self, fn):
        def wrapper(model, context=Signature.empty):
            # TODO: Let ModelEvaluationContext handle this type checking
            if not isinstance(model, CallableModel):
                raise TypeError("Can only decorate methods on CallableModels with the flow decorator")
            if not isclass(model.context_type) or not issubclass(model.context_type, ContextBase):
                raise TypeError(f"Context type {model.context_type} must be a subclass of ContextBase")
            if not isclass(model.result_type) or not issubclass(model.result_type, ResultBase):
                raise TypeError(f"Result type {model.result_type} must be a subclass of ResultBase")
            if context is Signature.empty:
                context = _cached_signature(fn).parameters["context"].default
                if context is Signature.empty:
                    raise TypeError(f"{fn.__name__}() missing 1 required positional argument: 'context'")
            # Type coercion on input  TODO: Move to ModelEvaluationContext
            if not isinstance(context, model.context_type):
                context = model.context_type.model_validate(context)
            # Create the evaluation context.
            # Record the options that are used, in case the evaluators want to use it,
            # but exclude the evaluator itself to avoid potential circular dependencies
            # or other difficulties with serialization/caching of the options
            options = FlowOptionsOverride.get_options(model, self).model_dump(mode="python", exclude={"evaluator"}, exclude_unset=True)
            if fn != getattr(model.__class__, fn.__name__).__wrapped__:
                # This happens when super().__call__ is used when implementing a CallableModel that derives from another one.
                # In this case, we don't apply the decorator again, we just call the function on the model and context.
                return fn(model, context)
            evaluation_context = ModelEvaluationContext(model=model, context=context, fn=fn.__name__, options=options)
            evaluator = self.get_evaluator(model)
            result = evaluator(evaluation_context)

            # TODO: Move into the __call__ function of ModelEvaluationContext
            if options.get("validate_result", True):
                if self._deps:
                    if fn.__name__ != "__deps__":
                        raise ValueError("Can only apply Flow.deps decorator to __deps__")
                    result = _GraphDepListAdapter.validate_python(result)
                # If we validate a delayed result, we will force evaluation.
                # Instead, we can flag that validation is requested, and have it done after evaluation
                elif hasattr(result, "_lazy_is_delayed"):
                    object.__setattr__(result, "_lazy_validation_requested", True)
                else:
                    result = model.result_type.model_validate(result)
            return result

        wrap = wraps(fn)(wrapper)
        wrap.get_evaluator = self.get_evaluator
        wrap.get_options = self.get_options

        # Used for building a graph of model evaluation contexts without evaluating
        def get_evaluation_context(model: CallableModelType, context: ContextType):
            # TODO: This logic is duplicative of the logic in wrapper - combine into a single place
            options = FlowOptionsOverride.get_options(model, self).model_dump(mode="python", exclude={"evaluator"}, exclude_unset=True)
            evaluation_context = ModelEvaluationContext(model=model, context=context, fn=fn.__name__, options=options)
            evaluator = self.get_evaluator(model)
            return ModelEvaluationContext(model=evaluator, context=evaluation_context)

        wrap.get_evaluation_context = get_evaluation_context
        return wrap


class FlowOptionsDeps(FlowOptions):
    """Flow options for dependency evaluation"""

    _deps: bool = PrivateAttr(True)


class FlowOptionsOverride(BaseModel):
    """This python context helps the registry track dependencies of underlying calls to the registry.

    Do not confuse the name with "Context" from callable.py.
    """

    model_config = ConfigDict(protected_namespaces=())  # Because of model_types field

    _OPEN_OVERRIDES: ClassVar[Dict] = {}
    options: FlowOptions = Field(description="The options that represent the overrides to apply in this context")
    models: Tuple[CallableModelType, ...] = Field((), description="Which specific model instances to apply the overrides to")
    model_types: Tuple[Type[CallableModelType], ...] = Field((), description="Which specific model types to apply the overrides to")

    @classmethod
    def _apply_options(cls, old: FlowOptions, new: FlowOptions) -> FlowOptions:
        return old.model_copy(update={f: v for f, v in new if f in new.model_fields_set})

    @classmethod
    def get_options(cls, model: CallableModelType, model_options: Optional[FlowOptions] = None) -> FlowOptions:
        """Return a set of options with overrides applied.

        Options are applied in the following order:
            Defaults of FlowOptions
            Globally-scoped option overrides from FlowOptionsOverride
            Overrides from 'model_options' input
            Overrides specified on model MetaData (i.e. model.meta)
            Model and model type scopes option overrides from FlowOptionsOverride

        Args:
            model: The model to apply options from/to
            model_options: Additional options to inject in the overrides
        """
        current_options = FlowOptions()
        for override in cls._OPEN_OVERRIDES.values():  # noqa: F402
            # Apply global options first
            if not override.models and not override.model_types:
                current_options = cls._apply_options(current_options, override.options)
        # Then apply the decorator-provided model-level options (because they always take precedence over global)
        # The order has to be this way so that if a user flags a model explicitly as i.e. cacheable=False in either
        # the decorator or the MetaData, then that will always be obeyed, even if the "global" setting is to set
        # cacheable=True for all models.
        # However, because _apply_options uses exclude_unset=True, any model that's not explicitly set to True/False
        # at the decorator MetaData level will then pick up the global setting.
        if model_options:
            current_options = cls._apply_options(current_options, model_options)
        # Then apply the model meta-provided options
        if model.meta.options:
            current_options = model.meta.options
        # Then apply all model-specific overrides
        for override in cls._OPEN_OVERRIDES.values():
            if any(model is m for m in override.models) or isinstance(model, override.model_types):
                current_options = cls._apply_options(current_options, override.options)
        return current_options

    def __enter__(self):
        override_id = id(self)
        if override_id in FlowOptionsOverride._OPEN_OVERRIDES:
            raise ValueError(f"{self} has already been entered.")
        FlowOptionsOverride._OPEN_OVERRIDES[override_id] = self
        return self

    def __exit__(self, exc_type, exc_value, exc_tb):
        override_id = id(self)
        del FlowOptionsOverride._OPEN_OVERRIDES[override_id]


class Flow(PydanticBaseModel):
    @staticmethod
    def call(*args, **kwargs):
        """Decorator for methods on callable models"""
        if len(args) == 1 and callable(args[0]):
            # No arguments to decorator, this is the decorator
            fn = args[0]
            impl = FlowOptions()
            return wraps(fn)(impl(fn))
        else:
            # Arguments to decorator, this is just returning the decorator
            # Note that the code below is executed only once
            return FlowOptions(**kwargs)

    @staticmethod
    def deps(*args, **kwargs):
        """Decorator for the __deps__ method on callable models"""
        if len(args) == 1 and callable(args[0]):
            # No arguments to decorator, this is the decorator
            fn = args[0]
            if fn.__name__ != "__deps__":
                raise ValueError("Can only apply Flow.deps decorator to __deps__")
            impl = FlowOptionsDeps()
            return wraps(fn)(impl(fn))
        else:
            # Arguments to decorator, this is just returning the decorator
            # Note that the code below is executed only once
            return FlowOptionsDeps(**kwargs)


# *****************************************************************************
# Define "Evaluators" and associated types
# Evaluators are basically Callable Models that operate on a context made up of
# the underlying model and context
# ******************************************************************************


class ModelAndContext(ContextBase, Generic[CallableModelType, ContextType]):
    """A context that holds both a model and an underlying context, for higher-order models."""

    model: CallableModelType
    context: ContextType


class ModelEvaluationContext(
    ModelAndContext[CallableModelType, ContextType],
    Generic[CallableModelType, ContextType],
):
    """An extension of ModelAndContext which also takes a function "f" to apply to both the model and the context.

    This is used for decorator construction.
    """

    fn: str = Field("__call__", strict=True)
    options: Dict[str, Any] = Field(default_factory=dict)
    model: InstanceOf[_CallableModel]
    context: InstanceOf[ContextBase]
    # Using InstanceOf instead of the actual type will limit Pydantic's validation of the field to instance checking
    # Otherwise, the validation will re-run fully despite the models already being validated on construction

    @model_validator(mode="wrap")
    def _context_validator(cls, values, handler, info):
        # Override context validator from parent - no funky coercion stuff here,
        # and no deep copy.
        context = handler(values)
        if not hasattr(context.model, context.fn):
            raise ValueError(f"Class {type(context.model)} does not have a function {context.fn} to call")
        return context

    def __call__(self) -> ResultType:
        fn = getattr(self.model, self.fn)
        if hasattr(fn, "__wrapped__"):
            return fn.__wrapped__(self.model, self.context)
        else:
            return fn(self.context)


class EvaluatorBase(_CallableModel, abc.ABC):
    """Base class for evaluators, which are higher-order models that evaluate ModelAndContext.

    Note that evaluators don't use the Flow decorator on __call__ and __deps__ by design.
    """

    model_config = ConfigDict(validate_decorator=False)

    @abc.abstractmethod
    def __call__(self, context: ModelEvaluationContext) -> ResultType:
        pass

    def __deps__(self, context: ModelEvaluationContext) -> GraphDepList:
        """The __deps__ method on an evaluator will just evaluate the __deps__ function on the underlying context.model
        in the same way that the evaluator evaluates __call__
        """
        deps_context = ModelEvaluationContext(model=context.model, context=context.context, fn="__deps__", options=context.options)
        return self(deps_context)

    def __exit__(self):
        pass


class Evaluator(EvaluatorBase):
    """A higher-order model that evaluates a function on a CallableModel and a Context."""

    @override
    def __call__(self, context: ModelEvaluationContext) -> ResultType:
        return context()


_GraphDepListAdapter = TypeAdapter(GraphDepList)
# Sort out all forward ref issues
FlowOptions.model_rebuild()
FlowOptionsDeps.model_rebuild()
MetaData.model_rebuild()


# *****************************************************************************
# Define actual CallableModel and associated types
# *****************************************************************************


class CallableModel(_CallableModel):
    """Generic base class for Callable Models, with a default implementation for __deps__."""

    @Flow.deps
    def __deps__(
        self,
        context: ContextType,
    ) -> GraphDepList:
        """
        Overwrite this method to specify dependencies of this `CallableModel` that can then be used for parallelization
        of the implicit `CallableModel` graph. The 'call graph' of a `CallableModel` is implicitly defined by the calls
        made in the `__call__` function of a `CallableModel` to other `CallableModel`s. Since these dependencies can
        only be discovered at runtime, it is given as an option to the user that they specify a `CallableModel`s
        upstream dependencies in this function.
        """
        return []


class WrapperModel(CallableModel, Generic[CallableModelType], abc.ABC):
    """Abstract class that represents a wrapper around an underlying model, with the same context and return types.

    It reduces the amount of boilerplate required. Multi-model composites require their own implementation.
    """

    model: CallableModelType

    @property
    def context_type(self) -> Type[ContextType]:
        """Return the context type of the underlying model."""
        return self.model.context_type

    @property
    def result_type(self) -> Type[ResultType]:
        """Return the result type of the underlying model."""
        return self.model.result_type


class CallableModelGenericType(CallableModel, Generic[ContextType, ResultType]):
    """Special type of callable model to use for type declarations, such that the
    context and result type will be validated.
    """

    @model_validator(mode="wrap")
    def _validate_callable_model_generic_type(cls, m, handler, info):
        from ccflow.base import resolve_str

        if isinstance(m, str):
            m = resolve_str(m)
        # Raise ValueError (not TypeError) as per https://docs.pydantic.dev/latest/errors/errors/
        if not isinstance(m, CallableModel):
            raise ValueError(f"{m} is not a CallableModel: {type(m)}")
        subtypes = cls.__pydantic_generic_metadata__["args"]
        if subtypes:
            TypeAdapter(Type[subtypes[0]]).validate_python(m.context_type)
            TypeAdapter(Type[subtypes[1]]).validate_python(m.result_type)
        return m<|MERGE_RESOLUTION|>--- conflicted
+++ resolved
@@ -106,16 +106,8 @@
             raise ValueError("__deps__ method must take a single argument, named 'context'")
 
         if self.__class__.__deps__ is not CallableModel.__deps__:
-<<<<<<< HEAD
-            type_call_arg = signature(self.__call__).parameters["context"].annotation
-            type_deps_arg = signature(self.__deps__).parameters["context"].annotation
-=======
             type_call_arg = _cached_signature(self.__class__.__call__).parameters["context"].annotation
             type_deps_arg = _cached_signature(self.__class__.__deps__).parameters["context"].annotation
-            err_msg_type_mismatch = (
-                f"The type of the context accepted by __deps__ {type_deps_arg} " f"must match that accepted by __call__ {type_call_arg}!"
-            )
->>>>>>> a07bb2f8
             if type_call_arg is not type_deps_arg:
                 err_msg_type_mismatch = (
                     f"The type of the context accepted by __deps__ {type_deps_arg} " f"must match that accepted by __call__ {type_call_arg}!"
