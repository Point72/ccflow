- [Workflows with `ccflow`](#workflows-with-ccflow)
  - [Result Type](#result-type)
    - [`GenericResult`](#genericresult)
    - [Common Result Types](#common-result-types)
    - [Custom Results](#custom-results)
  - [Context](#context)
    - [`NullContext`](#nullcontext)
    - [`GenericContext`](#genericcontext)
    - [Common Context Types](#common-context-types)
    - [Custom Contexts](#custom-contexts)
    - [Properties](#properties)
<<<<<<< HEAD
  - [Callable Models](#callable-models)
    - [Type Checking](#type-checking)
    - [Flow Decorator](#flow-decorator)
    - [Metadata](#metadata)
  - [Evaluators](#evaluators)
    - [In-memory Caching](#in-memory-caching)
    - [Graph Evaluation](#graph-evaluation)
    - [User Defined Evaluators](#user-defined-evaluators)
=======
  - [`CallableModel`](#callablemodel)
>>>>>>> 2e2d8c6f

# Workflows with `ccflow`

As described in the [Workflow Design Goals](Design-Goals#workflow-design-goals), `ccflow` wishes to make it easy to define (via configuration) the tasks/steps that make up a workflow. In the [Using Configuration](Configuration#using-configuration) section and in some of the examples on that page, we described how to bind functionality to the configuration by adding `__call__` methods to the models.

In `ccflow` we formalize this pattern, by introducing the following

- a "Result" type to hold the results of workflow steps
- a "Context" type to parameterize workflows, allowing them to be templatized and dynamically configured at runtime
- a "Flow" decorator to allow the framework to inject additional functionality (type checking, logging, caching, etc.) behind the scenes

## Result Type

In order to generically operate on the data that communicated between steps of the workflow, `ccflow` defines a base class for the results that a step returns.
These are also child classes of `BaseModel` so one gets all the type validation and serialization features of pydantic models for free. Insisting on a base class for all result types also allows
the framework to perform additional magic (such as delayed evaluation).

Some result types are provided with `ccflow`, but it is straightforward to define your own.

### `GenericResult`

The `GenericResult` can hold anything in the value field. It is useful if the result type is not known upfront, not important, or for ad-hoc experimentation:

```python
from ccflow import GenericResult
result = GenericResult(value="Anything goes here")
print(result)
#> GenericResult(value='Anything goes here')
```

However, it could also hold a dictionary:

```python
result = GenericResult(value={"x": "foo", "y": 5.0})
print(result)
#> GenericResult(value={'x': 'foo', 'y': 5.0})
```

The `GenericResult` uses python Generics to provide some amount of type checking if desired on the single `value` field. For example, if you want to ensure that the value is always a string, you can specify this when creating the instance:

```python
result = GenericResult[str](value="Any string")
print(result)
#> GenericResult(value='Any string')
```

Now, if you try to pass a dictionary, it will raise an exception

```python
try:
    result = GenericResult[str](value={"x": "foo", "y": 5.0})
except ValueError as e:
    print(e)
#> 1 validation error for GenericResult[str]
#> value
#>   Input should be a valid string [type=string_type, input_value={'x': 'foo', 'y': 5.0}, input_type=dict]
#>     For further information visit https://errors.pydantic.dev/2.11/v/string_type
```

We also leverage pydantic to reduce the amount of boilerplate needed to instantiate the `GenericResult`. It will automatically validate arbitrary values as needed:

```python
print(GenericResult.model_validate("Any string"))
#> GenericResult(value='Any string')
```

### Common Result Types

`ccflow` provides some other result types to make it easy to work with common data structures.
These include `PandasResult`, `NDArrayResult`, `ArrowResult`, `XArrayResult` and `NarwhalsFrameResult` (for generic compatibility across dataframe libraries using the excellent [Narwhals](https://narwhals-dev.github.io/narwhals/) library).
Each of these types is designed to hold a specific type of data structure (which will be validated via pydantic), and they all inherit from `ResultBase` to ensure compatibility with the workflow system.

### Custom Results

If you have any information about the return types, it makes the code more readable and more robust to define a proper schema by defining your own subclass of `ResultBase`:

```python
class MyResult(ResultBase):
    x: str
    y: float

result = MyResult(x="foo", y=5.0)
print(result)
#> MyResult(x='foo', y=5.0)
```

## Context

The context is a collection of parameters that templetize a workflow, given all the other configuration parameters. `ccflow` provides a base class for all contexts, `ContextBase`.
Since we also wish to integrate with the configuration framework described above, `ContextBase` is a child class of `BaseModel` so that it is configurable and serializable, and furthermore it is
a child class of `ResultBase` so that contexts can be used as the return value from a step in a workflow. This provides a convenient way to introduce dynamism in the workflows.

Contexts are helpful when a typical usage pattern might be to run many similar workflows where only one or two configuration parameters are different between them (i.e. date, region, product/user id, etc.).
Thus, the writer of a complex workflow with many configuration option can choose which parameters to expose to users of the workflow via the context, while keeping the rest of the parameters hidden in the configuration.
This allows for a more streamlined interface for the more common use cases, while all configuration options can still be modified via the `ccflow` configuration framework.

### `NullContext`

Some workflows may not require a context at all, in which case they can use the `NullContext`, which takes no parameters; these workflows are completely defined by their configuration.

```python
from ccflow import NullContext
print(NullContext())
#> NullContext()
```

Custom pydantic validation can create such a context directly from `None` or from an empty container:

```python
from ccflow import NullContext
print(NullContext.model_validate(None))
#> NullContext()
print(NullContext.model_validate([]))
#> NullContext()
```

### `GenericContext`

Similar to the `GenericResult` described above, the `GenericContext` is a flexible context type that can hold any type of value. This is useful when the context is not known upfront or when you want to pass arbitrary data to a workflow step.

```python
from ccflow import GenericContext
result = GenericContext[str](value="Any string")
print(result)
#> GenericContext(value='Any string')
```

Now, if you try to pass a dictionary, it will raise an exception

```python
try:
    result = GenericContext[str](value={"x": "foo", "y": 5.0})
except ValueError as e:
    print(e)
#> 1 validation error for GenericContext[str]
#> value
#>   Input should be a valid string [type=string_type, input_value={'x': 'foo', 'y': 5.0}, input_type=dict]
#>     For further information visit https://errors.pydantic.dev/2.11/v/string_type
```

Once again, we pydantic validation to cut down on boilerplate while also providing type safety:

```python
print(GenericContext[str].model_validate(100))
#> GenericContext[str](value='100')
```

### Common Context Types

`ccflow` provides a number of other commonly used contexts for standardization. Below are some examples

```python
from datetime import date
from cubist_core.flow import (
    DateContext,
    DateRangeContext,
    UniverseContext,
    UniverseDateContext,
    VersionedDateContext,
)
print(DateContext(date=date.today()))
print(DateRangeContext(start_date=date(2022, 1, 1), end_date=date(2023, 2, 2)))
print(VersionedDateContext(date=date.today(), entry_time_cutoff=datetime.utcnow()))
print(UniverseContext(universe="US"))
print(UniverseDateContext(universe="US", date=date.today()))
```

Since date-based contexts are particularly popular, `ccflow` also provides additional pydantic validation to make it as easy as possible to construct them from basic types like strings and tuples. This comes in handy when running workflows from the command line.

```python
from ccflow import DateContext, DateRangeContext
print(DateContext.model_validate("2025-01-01"))
#> DateContext(date=datetime.date(2025, 1, 1))
print(DateContext.model_validate("0d"))
#> DateContext(date=datetime.date(2025, 4, 4))
print(DateRangeContext.model_validate(("-7d", "0d")))
#> DateRangeContext(start_date=datetime.date(2025, 3, 28), end_date=datetime.date(2025, 4, 4))
```

### Custom Contexts

The author of a workflow will frequently want to define a context which is specific to that workflow, or to a collection of related workflows. It is very simple to define your own custom context:

```python
from ccflow import ContextBase
from datetime import datetime

class LocationTimestampContext(ContextBase):
    latitude: float
    longitude: float
    timestamp: datetime

print(LocationTimestampContext(latitude=40.7128, longitude=-74.0060, timestamp=datetime.now()))
#> LocationTimestampContext(latitude=40.7128, longitude=-74.006, timestamp=datetime.datetime(2025, 4, 5, 12, 47, 43, 303252))
```

### Properties

Contexts by default are declared as `frozen` in Pydantic; they are immutable, and ideally they should be hashable as well. This is so that more advanced tools (i.e. such as caching) can use contexts as dictionary keys.

## Callable Models

With the context and result types defined, we are now ready to define a workflow step/task.
Following the design objectives, and the exposition of how best to use configuration objects, we define a `CallableModel` abstract base class, which is essentially a configurable object where one must implement the `__call__` method as a function of the context. It has a few other features which we will explore below.
Note that since every CallableModel is a BaseModel, this class is configurable using all the configuration logic described in the Configuration Tutorial. In particular any workflow step can be named and added to the registry for later reference.

First, we illustrate a trivial example of defining a `CallableModel` that implements the "(FizzBuzz)[https://en.wikipedia.org/wiki/Fizz_buzz]" programming problem. operating on a `GenericContext` and returning a `GenericResult`

```python
from ccflow import CallableModel, Flow, GenericResult, GenericContext

class FizzBuzzModel(CallableModel):
    fizz: str = "Fizz"
    buzz: str = "Buzz"

    @Flow.call
    def __call__(self, context: GenericContext[int]) -> GenericResult[list[int|str]]:
        n = context.value
        result = []
        for i in range(1, n + 1):
            if i % 3 == 0 and i % 5 == 0:
                result.append(f"{self.fizz}{self.buzz}")
            elif i % 3 == 0:
                result.append(self.fizz)
            elif i % 5 == 0:
                result.append(self.buzz)
            else:
                result.append(i)
        return result

model = FizzBuzzModel()
print(model(15))
#> GenericResult[list[Union[int, str]]](value=[1, 2, 'Fizz', 4, 'Buzz', 'Fizz', 7, 8, 'Fizz', 'Buzz', 11, 'Fizz', 13, 14, 'FizzBuzz'])
```

One of the first things that jumps out about the implementation above, is the use of the decorator `@Flow.call` (which is required by `CallableModel`).
We will discuss this more later, but the idea is to hide any advanced functionality of the framework regarding evaluation of the steps behind this decorator.
This is what lets us control type validation, logging, caching and other advanced evaluation methods.
The decorator itself is also a configurable object, but by default, it only provides type checking on the input and output types.

### Type Checking

In the above example, we could simply pass the value `15` to the `__call__` method as the `context` argument: the decorator invokes pydantic type checking which validates the input and converts it to the appropriate type (`GenericContext[int]` in this case).
Similarly, we are able to return the result list directly, and the decorator will validate this as well, ensuring that the output conforms to the expected type (`GenericResult[list[int|str]]`).
Thus, the `@Flow.call` decorator combines with the pydantic type checking to reduce boilerplate for end users while preserving runtime type safety.

To further illustrate this point, if we try to pass an invalid input to the model, it will result in an error:

```python
model = FizzBuzzModel()
try:    
    model("not an integer")
except ValueError as e:
    print(e)
#> 1 validation error for GenericContext[int]
#> value
#>   Input should be a valid integer, unable to parse string as an integer [type=int_parsing, input_value='not an integer', input_type=str]
#>     For further information visit https://errors.pydantic.dev/2.11/v/int_parsing
```

In some cases, leveraging type hints for type checking may be limiting (especially if some underlying logic is not entirely type safe), and so we provide other ways to specify the context and result types.
In particular, there is a `context_type` and `result_type` property on every `CallableModel` that will return the types used for validation. By default, it will infer these types from the type signature of the `__call__` method, but they can also be overridden.
For example:

```python
model = FizzBuzzModel()
print(model.context_type)
print(model.result_type)
#> <class 'ccflow.context.GenericContext[int]'>
#> <class 'ccflow.result.generic.GenericResult[list[Union[int, str]]]'>
```

Suppose that either the context type or the result type depends on the configuration of the object. To make this type-safe from a static type checking point of view, one option would be to use Generics, but this option is overly complicated for many users (and still doesn't allow one to do everything due to python's lack of "higher kinded types").
A simpler method is to re-implement `context_type` and/or `result_type`.

```python
from ccflow import CallableModel, Flow, GenericResult, GenericContext
from typing import Type

class DynamicTypedModel(CallableModel): 
    input_type: Type
    output_type: Type

    @property
    def context_type(self):
        return GenericContext[self.input_type]

    @property
    def result_type(self):
        return GenericResult[self.output_type]

    @Flow.call
    def __call__(self, context):
        # do something with the context
        return context.value
```

We can now configure this model to take an integer and return a string. Because of the runtime type checking, this conversion will be done automatically for us:

```python
model = DynamicTypedModel(input_type=int, output_type=str)
print(model(5))
#> GenericResult[str](value='5')
```

If no type information is provided on the model at all, an error will be thrown:

```python
from ccflow import CallableModel, Flow

class NoTypeModel(CallableModel):
    @Flow.call
    def __call__(self, context):
        return {"foo": 5}

model = NoTypeModel()
try:
    model()
except TypeError as e:
    print(e)
#> Must either define a type annotation for context on __call__ or implement 'context_type'
```

### Flow Decorator

Behind the `@Flow.call` decorator is where all the magic lives, including advanced features which are not yet well tested or have not yet been implemented. However, we walk through some of the more basic functionality to give an idea of how it can be used.

The behavior of the `@Flow.call` decorator can be controlled in two ways:

- by using the FlowOptionsOverride context (which allows you to scope changes to specific models, specific model types or all models)
- by passing arguments to it when defining the CallableModel to customize model-specific behavior

An example of the former is to change the log level for all model evaluations:

```python
import logging

from cubist_core.flow import FlowOptionsOverride

logger = logging.getLogger()
logger.setLevel(logging.WARN)

model = FizzBuzzModel()
with FlowOptionsOverride(options={"log_level": logging.WARN}):
    print(model(15))

#[FizzBuzzModel]: Start evaluation of __call__ on GenericContext[int](value=15).
#[FizzBuzzModel]: FizzBuzzModel(meta=MetaData(name=''), fizz='Fizz', buzz='Buzz')
#[FizzBuzzModel]: End evaluation of __call__ on GenericContext[int](value=15) (time elapsed: 0:00:00.000035).
#> GenericResult[list[Union[int, str]]](value=[1, 2, 'Fizz', 4, 'Buzz', 'Fizz', 7, 8, 'Fizz', 'Buzz', 11, 'Fizz', 13, 14, 'FizzBuzz'])
```

An example of the latter (model-specific options) is to disable validation of the result type on a particular model

```python
from ccflow import CallableModel, Flow, GenericResult, GenericContext

class NoValidationModel(CallableModel):
    @Flow.call(validate_result=False)
    def __call__(self, context: GenericContext[str]) -> GenericResult[float]:
        return "foo"

model = NoValidationModel()
print(model("foo"))
#> foo
```

To see a list of all the available options, you can look at the schema definition of the FlowOptions class:

```python
from ccflow import FlowOptions
print(FlowOptions.model_fields)
#> {'log_level': FieldInfo(annotation=int, required=False, default=10, description="If no 'evaluator' is set, will use a LoggingEvaluator with this log level"),
#> 'verbose': FieldInfo(annotation=bool, required=False, default=True, description='Whether to use verbose logging'),
#> 'validate_result': FieldInfo(annotation=bool, required=False, default=True, description="Whether to validate the result to the model's result_type before returning"),
#> 'volatile': FieldInfo(annotation=bool, required=False, default=False, description='Whether this function is volatile (i.e. always returns a different value), and hence should always be excluded from caching'),
#> 'cacheable': FieldInfo(annotation=bool, required=False, default=False, description='Whether the model results should be cached if possible. This is False by default so that caching is opt-in'),
#> 'evaluator': FieldInfo(annotation=Union[Annotated[EvaluatorBase, InstanceOf], NoneType], required=False, default=None, description='A hook to set a custom evaluator')}
```

### Metadata

For convenience (and consistency), the `CallableModel` base class comes with a `meta` attribute that stores metadata about the step as represented by the `MetaData` class.
Usage of this is optional, and the `name` and `description` fields are mostly placeholders. At the moment

- The `name` field is used by the logging evaluator to identify the model in the logs (and will be automatically set when models are loaded into the `ModelRegistry` from `hydra` configs).
- The `description` is helpful when building a catalog of callable models from the `ModelRegistry`

As the number and size of workflows grows, it is useful to set these. especially for users that are trying to understand large workflows that other people have configured.

The `MetaData` class also has a field called `options` which is another way that `FlowOptions` can be set (as an alternative to the `FlowOptionsOverride` context manager, or setting them directly in the `@Flow.call` decorator).
The advantage of using the `meta` attribute for this is that the `FlowOptions` can be specified in the configuration file.

## Evaluators

One of the fields on `FlowOptions` above was the evaluator. This is a hook that allows for customization of how the steps in the workflow are evaluated.
At a high level, an evaluator is a special type of `CallableModel` that operates on a combination of the `__call__` function and the context, and returns a new function to be evaluated.
In such a way, additional functionality can be implemented, including

- Logging (i.e. `LoggingEvaluator`), which is the default
- Local caching (i.e. `MemoryCacheEvaluator`)
- Graph evaluator (i.e. `GraphEvaluator`)
- Dependency tracking (not open sourced yet)
- Disk based caching (not open sourced yet)
- Distributed evaluation (not open sourced yet)
- User defined evaluators

### In-memory Caching

Since we use standard python code to schedule the tasks within the workflow and pass data between tasks, diamond dependencies will cause the same task to be called more than once.
This may have performance implications as well as other unwanted side-effects if the tasks are not idempotent. Thus, `ccflow` provides an in-memory caching evaluator (`MemoryCacheEvaluator`) that will make sure that each task is evaluated only once for each context.

As caching is not always suitable for all models (if they are not referentially transparent), caching is opt-in by default by setting `FlowOptions.cacheable=True`.
Since it is also possible to set the default for all models to be cacheable via `FlowOptionsOverride`, there is also the ability to opt-out of caching for a specific model by setting `FlowOptions.volatile=True` in the `@Flow.call` decorator.

To illustrate, we start with a model that is neither `cacheable` nor `volatile`, and run it the standard way:

```python
from ccflow import CallableModel, Flow, GenericResult, GenericContext

class FibonacciModel(CallableModel):
    salt: int = 0

    @Flow.call
    def __call__(self, context: GenericContext[int]) -> GenericResult[int]:
        print(f"Calling model with {context}")
        if context.value <= 1:
            return context.value
        else:
            return self(context.value - 1).value + self(context.value - 2).value

model = FibonacciModel()
print(model(4))
#> Calling model with GenericContext[int](value=4)
#> Calling model with GenericContext[int](value=3)
#> Calling model with GenericContext[int](value=2)
#> Calling model with GenericContext[int](value=1)
#> Calling model with GenericContext[int](value=0)
#> Calling model with GenericContext[int](value=1)
#> Calling model with GenericContext[int](value=2)
#> Calling model with GenericContext[int](value=1)
#> Calling model with GenericContext[int](value=0)
#> GenericResult[int](value=3)
```

Now we run it with `FlowOptions.cacheable=True` and the `MemoryCacheEvaluator`:

```python
from ccflow.evaluators import MemoryCacheEvaluator
from ccflow import FlowOptionsOverride

evaluator = MemoryCacheEvaluator()
with FlowOptionsOverride(options={"cacheable":True, "evaluator": evaluator}):
    print(model(4))
#> Calling model with GenericContext[int](value=4)
#> Calling model with GenericContext[int](value=3)
#> Calling model with GenericContext[int](value=2)
#> Calling model with GenericContext[int](value=1)
#> Calling model with GenericContext[int](value=0)
#> GenericResult[int](value=3)
```

If we call it again with the same evaluator, results will still be pulled from the cache. This holds even if we construct a new model object with the same attributes:

```python
model = FibonacciModel()
with FlowOptionsOverride(options={"cacheable":True, "evaluator": evaluator}):
    print(model(2))
#> GenericResult[int](value=1)
```

Since the model attributes are part of the cache key, changing them will cause the cache to be invalidated:

```python
model = FibonacciModel(salt=1) 
with FlowOptionsOverride(options={"cacheable":True, "evaluator": evaluator}):
    print(model(2))
#> Calling model with GenericContext[int](value=2)
#> Calling model with GenericContext[int](value=1)
#> Calling model with GenericContext[int](value=0)
#> GenericResult[int](value=1)
```

### Graph Evaluation

Dependencies between tasks/steps in a workflow is one of the defining characteristics of a workflow orchestration framework. Earlier we covered how dependencies defined (via composition) between configuration objects.
However, since a `CallableModel` is a `BaseModel`, the same principle applies. Until now, we have been evaluating the `__call__` functions of models in the same order that python would as part of standard execution,
and we used caching to avoid redundant evaluations.

In other cases, it may be desirable to inspect the dependencies between tasks and evaluate them in a more optimal order. However, to do this, we need to describe an addition feature of the `CallableModel` class.
We eschew fancy inspection tricks to discover dependencies automatically, and instead rely on the user to define them explicitly.

We illustrate by subclassing the `FibonacciModel` from above to create a `FibonacciDepsModel` with dependencies defined:

```python
class FibonacciDepsModel(FibonacciModel):
    @Flow.deps
    def __deps__(self, context: GenericContext[int]):
      if context.value <= 1:
        return []
      return [(self, [GenericContext[int](value=context.value - 2), GenericContext[int](value=context.value - 1)])]
```

The type of the return value is `ccflow.GraphDepList`, which is `List[Tuple[CallableModelType, List[ContextType]]]`. In other words, for each `CallableModel` the evaluation depends on, the user lists which contexts it depends on for that model.
Note that the `__deps__` method is not called directly by users, but rather it is used internally by evaluator implementations. Since `__deps__` are explicitly specified by the creator of the model, they can return dependencies on models whose outputs do not directly feed into the current model (i.e. perhaps a model that writes a file to a shared location).
Similarly, the `__deps__` method can explicitly leave out actual dependencies if they can always be evaluated alongside the current model.

With the dependencies specified, we can now use this information to evaluate the workflow in a more optimal order. For example, the `GraphEvaluator` will topologically sort the dependency graph and evaluate the calls in that order.
However, because the later calls will still execute the standard code in the body of the `__call__` method, we need to use the `MemoryCacheEvaluator` to pull these from the cache.

```python
from ccflow.evaluators import GraphEvaluator, MemoryCacheEvaluator, MultiEvaluator
model = FibonacciDepsModel() 
evaluator = MultiEvaluator(evaluators=[GraphEvaluator(), MemoryCacheEvaluator()])
with FlowOptionsOverride(options={"cacheable":True, "evaluator": evaluator}):
    print(model(4))
#> Calling model with GenericContext[int](value=0)
#> Calling model with GenericContext[int](value=1)
#> Calling model with GenericContext[int](value=2)
#> Calling model with GenericContext[int](value=3)
#> Calling model with GenericContext[int](value=4)
#> GenericResult[int](value=3)
```

This also opens up possibilities for distributed evaluation.

### User Defined Evaluators

Most importantly, it is straightforward to implement your own evaluators, as no single library would be able to provide evaluators to cover all use cases.
Custom evaluators can be used to

- run models on other computing platforms (i.e. `dask`, `ray`, `spark`, etc.)
- to implement custom caching strategies (i.e. `redis`, `s3`, etc.)
- to implement custom logging strategies
- to implement custom evaluation strategies (i.e. `batching`)

An evaluator is basically another form of callable model, with a few caveats

- It doesn't use the `@Flow.call` decorator
- It uses the `ModelEvaluationContext` as the context type

The `ModelEvaluationContext` has fields for the model, the context, the function to evaluate (i.e. `__call__`), and the `FlowOptions`.
It too, has a `__call__` method that will evaluate the function on the model with the provided context (but ignoring any options).

Below we illustrate how to write a really simple evaluator that just prints the options and delegates to the `ModelEvaluationContext` to get the normal result.

```python
from ccflow import EvaluatorBase, ModelEvaluationContext, ResultType

class MyEvaluator(EvaluatorBase):

    def __call__(self, context: ModelEvaluationContext) -> ResultType:
        print("Custom evaluator with options:", context.options)
        return context()

evaluator = MyEvaluator()
model = FibonacciModel()
with FlowOptionsOverride(options={"cacheable": True, "evaluator": evaluator}):
    print(model(0))

#> Custom evaluator with options: {'cacheable': True, 'type_': 'ccflow.callable.FlowOptions'}
#> Calling model with GenericContext[int](value=0)
#> GenericResult[int](value=0)
```<|MERGE_RESOLUTION|>--- conflicted
+++ resolved
@@ -9,7 +9,6 @@
     - [Common Context Types](#common-context-types)
     - [Custom Contexts](#custom-contexts)
     - [Properties](#properties)
-<<<<<<< HEAD
   - [Callable Models](#callable-models)
     - [Type Checking](#type-checking)
     - [Flow Decorator](#flow-decorator)
@@ -18,9 +17,6 @@
     - [In-memory Caching](#in-memory-caching)
     - [Graph Evaluation](#graph-evaluation)
     - [User Defined Evaluators](#user-defined-evaluators)
-=======
-  - [`CallableModel`](#callablemodel)
->>>>>>> 2e2d8c6f
 
 # Workflows with `ccflow`
 
